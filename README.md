# ![Icon](https://github.com/JKorf/Kucoin.Net/blob/master/Kucoin.Net/Icon/icon.png?raw=true) Kucoin.Net 

![Build status](https://travis-ci.org/JKorf/Kucoin.Net.svg?branch=master)

A .Net wrapper for the Kucoin API as described on [Kucoin](https://docs.kucoin.com/), including all features the API provides using clear and readable objects.

**If you think something is broken, something is missing or have any questions, please open an [Issue](https://github.com/JKorf/Kucoin.Net/issues)**

## CryptoExchange.Net
Implementation is build upon the CryptoExchange.Net library, make sure to also check out the documentation on that: [docs](https://github.com/JKorf/CryptoExchange.Net)

Other CryptoExchange.Net implementations:
<table>
<tr>
<td><a href="https://github.com/JKorf/Bittrex.Net"><img src="https://github.com/JKorf/Bittrex.Net/blob/master/Bittrex.Net/Icon/icon.png?raw=true"></a>
<br />
<a href="https://github.com/JKorf/Bittrex.Net">Bittrex</a>
</td>
<td><a href="https://github.com/JKorf/Bitfinex.Net"><img src="https://github.com/JKorf/Bitfinex.Net/blob/master/Bitfinex.Net/Icon/icon.png?raw=true"></a>
<br />
<a href="https://github.com/JKorf/Bitfinex.Net">Bitfinex</a>
</td>
<td><a href="https://github.com/JKorf/Binance.Net"><img src="https://github.com/JKorf/Binance.Net/blob/master/Binance.Net/Icon/icon.png?raw=true"></a>
<br />
<a href="https://github.com/JKorf/Binance.Net">Binance</a>
</td>
<td><a href="https://github.com/JKorf/CoinEx.Net"><img src="https://github.com/JKorf/CoinEx.Net/blob/master/CoinEx.Net/Icon/icon.png?raw=true"></a>
<br />
<a href="https://github.com/JKorf/CoinEx.Net">CoinEx</a>
</td>
<td><a href="https://github.com/JKorf/Huobi.Net"><img src="https://github.com/JKorf/Huobi.Net/blob/master/Huobi.Net/Icon/icon.png?raw=true"></a>
<br />
<a href="https://github.com/JKorf/Huobi.Net">Huobi</a>
</td>
<td><a href="https://github.com/JKorf/Kraken.Net"><img src="https://github.com/JKorf/Kraken.Net/blob/master/Kraken.Net/Icon/icon.png?raw=true"></a>
<br />
<a href="https://github.com/JKorf/Kraken.Net">Kraken</a>
</td>
</tr>
</table>

Implementations from third parties:
<table>
<tr>
<td><a href="https://github.com/Zaliro/Switcheo.Net"><img src="https://github.com/Zaliro/Switcheo.Net/blob/master/Resources/switcheo-coin.png?raw=true"></a>
<br />
<a href="https://github.com/Zaliro/Switcheo.Net">Switcheo</a>
</td>
<td><a href="https://github.com/ridicoulous/LiquidQuoine.Net"><img src="https://github.com/ridicoulous/LiquidQuoine.Net/blob/master/Resources/icon.png?raw=true"></a>
<br />
<a href="https://github.com/ridicoulous/LiquidQuoine.Net">Liquid</a>
</td>
<td><a href="https://github.com/ridicoulous/Bitmex.Net"><img src="https://github.com/ridicoulous/Bitmex.Net/blob/master/Bitmex.Net/Icon/icon.png"></a>
<br />
<a href="https://github.com/ridicoulous/Bitmex.Net">Bitmex</a>
</td>
<td><a href="https://github.com/intelligences/HitBTC.Net"><img src="https://github.com/intelligences/HitBTC.Net/blob/master/src/HitBTC.Net/Icon/icon.png?raw=true"></a>
<br />
<a href="https://github.com/intelligences/HitBTC.Net">HitBTC</a>
</td>
<td><a href="https://github.com/EricGarnier/LiveCoin.Net"><img src="https://github.com/EricGarnier/LiveCoin.Net/blob/master/LiveCoin.Net/Icon/icon.png?raw=true"></a>
<br />
<a href="https://github.com/EricGarnier/LiveCoin.Net">LiveCoin</a>
</td>
<td><a href="https://github.com/burakoner/OKEx.Net"><img src="https://github.com/burakoner/OKEx.Net/blob/master/Okex.Net/Icon/icon.png?raw=true"></a>
<br />
<a href="https://github.com/burakoner/OKEx.Net">OKEx</a>
</td>
<td><a href="https://github.com/burakoner/Chiliz.Net"><img src="https://github.com/burakoner/Chiliz.Net/blob/master/Chiliz.Net/Icon/icon.png?raw=true"></a>
<br />
<a href="https://github.com/burakoner/Chiliz.Net">Chiliz</a>
</td>
<td><a href="https://github.com/burakoner/BtcTurk.Net"><img src="https://github.com/burakoner/BtcTurk.Net/blob/master/BtcTurk.Net/Icon/icon.png?raw=true"></a>
<br />
<a href="https://github.com/burakoner/BtcTurk.Net">BtcTurk</a>
</td>
<td><a href="https://github.com/burakoner/Thodex.Net"><img src="https://github.com/burakoner/Thodex.Net/blob/master/Thodex.Net/Icon/icon.png?raw=true"></a>
<br />
<a href="https://github.com/burakoner/Thodex.Net">Thodex</a>
</td>
<td><a href="https://github.com/d-ugarov/Exante.Net"><img src="https://github.com/d-ugarov/Exante.Net/blob/master/Exante.Net/Icon/icon.png?raw=true"></a>
<br />
<a href="https://github.com/d-ugarov/Exante.Net">Exante</a>
</td>
</tr>
</table>


## Donations
Donations are greatly appreciated and a motivation to keep improving.

**Btc**:  12KwZk3r2Y3JZ2uMULcjqqBvXmpDwjhhQS  
**Eth**:  0x069176ca1a4b1d6e0b7901a6bc0dbf3bb0bf5cc2  
**Nano**: xrb_1ocs3hbp561ef76eoctjwg85w5ugr8wgimkj8mfhoyqbx4s1pbc74zggw7gs  

## Discord
A Discord server is available [here](https://discord.gg/MSpeEtSY8t). For discussion and/or questions around the CryptoExchange.Net and implementation libraries, feel free to join.


## Installation
![Nuget version](https://img.shields.io/nuget/v/Kucoin.net.svg)  ![Nuget downloads](https://img.shields.io/nuget/dt/Kucoin.Net.svg)
Available on [Nuget](https://www.nuget.org/packages/Kucoin.Net/).
```
pm> Install-Package Kucoin.Net
```
To get started with Kucoin.Net first you will need to get the library itself. The easiest way to do this is to install the package into your project using [NuGet](https://www.nuget.org/packages/Kucoin.Net/). Using Visual Studio this can be done in two ways.

### Using the package manager
In Visual Studio right click on your solution and select 'Manage NuGet Packages for solution...'. A screen will appear which initially shows the currently installed packages. In the top bit select 'Browse'. This will let you download net package from the NuGet server. In the search box type'Kucoin.Net' and hit enter. The Kucoin.Net package should come up in the results. After selecting the package you can then on the right hand side select in which projects in your solution the package should install. After you've selected all project you wish to install and use Kucoin.Net in hit 'Install' and the package will be downloaded and added to you projects.

### Using the package manager console
In Visual Studio in the top menu select 'Tools' -> 'NuGet Package Manager' -> 'Package Manager Console'. This should open up a command line interface. On top of the interface there is a dropdown menu where you can select the Default Project. This is the project that Kucoin.Net will be installed in. After selecting the correct project type  `Install-Package Kucoin.Net`  in the command line interface. This should install the latest version of the package in your project.

After doing either of above steps you should now be ready to actually start using Kucoin.Net.
## Getting started
After installing it's time to actually use it. To get started you have to add the Kucoin.Net namespace: `using Kucoin.Net;`.

Kucoin.Net provides two clients to interact with the Kucoin API. The `KucoinClient` provides all rest API calls. The  `KucoinSocketClient`  provides functions to interact with the websocket provided by the Kucoin API. Both clients are disposable and as such can be used in a `using` statement.

## Release notes
<<<<<<< HEAD
* Version 2.4.0-beta4 - 07 Jun 2021
    * Updated CryptoExchange.Net

* Version 2.4.0-beta3 - 26 May 2021
    * Removed non-async calls
    * Updated to CryptoExchange.Net changes

* Version 2.4.0-beta2 - 06 mei 2021
    * Updated CryptoExchange.Net

* Version 2.4.0-beta1 - 30 apr 2021
    * Updated to CryptoExchange.Net 4.0.0-beta1, new websocket implementation
=======
* Version 2.3.9 - 05 mei 2021
    * Fixed order deserialization when quantity is null

* Version 2.3.8 - 04 mei 2021
    * Added some margin socket subscriptions
>>>>>>> b5396510

* Version 2.3.7 - 28 apr 2021
    * Added new GetAccountLedgers
    * Changed GetAccountLedger to [Obsolete]
    * Fixed AccountActivityContext parsing
    * Updated CryptoExchange.Net

* Version 2.3.6 - 19 apr 2021
    * Updated CryptoExchange.Net

* Version 2.3.5 - 30 mrt 2021
    * Updated CryptoExchange.Net

* Version 2.3.4 - 16 mrt 2021
    * Fixed full order book timestamp deserialization

* Version 2.3.3 - 16 mrt 2021
    * Fixed orderbook endpoint not found

* Version 2.3.2 - 16 mrt 2021
    * Added fee endpoints
    * Added CancelOrderByClientOrderId endpoint
    * Added GetOrderByClientOrderId endpoint
    * Updated IKucoinClient interface

* Version 2.3.1 - 05 mrt 2021
    * Fixed Filled order update parsing

* Version 2.3.0 - 04 mrt 2021
    * Added socket kline subscription
    * Added socket order book subscription
    * Added multiple market support for snapshot subscription
    * Updated match subscriptions

* Version 2.2.1 - 01 mrt 2021
    * Added Nuget SymbolPackage

* Version 2.2.0 - 01 mrt 2021
    * Added config for deterministic build
    * Updated CryptoExchange.Net

* Version 2.1.2 - 22 jan 2021
    * Updated for ICommonKline

* Version 2.1.1 - 14 jan 2021
    * Updated CryptoExchange.Net

* Version 2.1.0 - 21 dec 2020
    * Update CryptoExchange.Net
    * Updated to latest IExchangeClient

* Version 2.0.17 - 11 dec 2020
    * Fix for GetKlines sending null timestamp

* Version 2.0.16 - 11 dec 2020
    * Updated CryptoExchange.Net
    * Implemented IExchangeClient

* Version 2.0.15 - 19 nov 2020
    * Fixed order model to allow null values
    * Updated CryptoExchange.Net

* Version 2.0.14 - 08 Oct 2020
    * Fixed incorrect paramter on GetSymbols
    * Updated CryptoExchange.Net

* Version 2.0.13 - 28 Aug 2020
    * Updated CryptoExchange.Net

* Version 2.0.12 - 12 Aug 2020
    * Fixed cancelAfter parameter in PlaceOrder
    * Updated CryptoExchange.Net

* Version 2.0.11 - 05 Aug 2020
    * Fixed withdraw endpoint
    * Added InnerTransfer support

* Version 2.0.10 - 03 Aug 2020
    * Fixed timestamp parameters

* Version 2.0.9 - 22 Jul 2020
    * Added missing nullable

* Version 2.0.8 - 22 Jul 2020
    * More nullable fields for new markets

* Version 2.0.7 - 20 Jul 2020
    * Made decimals in Tick model nullable to support new markets

* Version 2.0.6 - 07 Jul 2020
    * Fixed parsing error in MatchEngine updates

* Version 2.0.5 - 21 Jun 2020
    * Updated CryptoExchange

* Version 2.0.4 - 16 Jun 2020
    * Updated CryptoExchange.Net

* Version 2.0.3 - 07 Jun 2020
	* Updated CryptoExchange.Net to fix order book desync

* Version 2.0.2 - 03 Mar 2020
    * Updated CryptoExchange

* Version 2.0.1 - 23 Oct 2019
	* Fixed validation length symbols

* Version 2.0.0 - 23 Oct 2019
	* See CryptoExchange.Net 3.0 release notes
	* Added input validation
	* Added CancellationToken support to all requests
	* Now using IEnumerable<> for collections	
	* Renamed Market -> Symbol	

* Version 1.0.4 - 30 Sep 2019
    * Fixed Bid/Ask reversed in tick
    * Fixed error on empty self trade prevention field

* Version 1.0.3 - 23 Sep 2019
    * Fixed parameters not passed to certain requests

* Version 1.0.2 - 07 Aug 2019
    * Updated CryptoExchange.Net

* Version 1.0.1 - 05 Aug 2019
    * added code docs xml

* Version 1.0.0 - 09 jul 2019
	* Updated KucoinSymbolOrderBook

* Version 0.0.2 - 14 may 2019
	* Added an order book implementation for easily keeping an updated order book
	* Added additional constructor to ApiCredentials to be able to read from file
	* Added ConfigureAwait calls to prevent deadlocks

* Version 0.0.1 - 09 may 2019
	* Initial release<|MERGE_RESOLUTION|>--- conflicted
+++ resolved
@@ -118,7 +118,6 @@
 Kucoin.Net provides two clients to interact with the Kucoin API. The `KucoinClient` provides all rest API calls. The  `KucoinSocketClient`  provides functions to interact with the websocket provided by the Kucoin API. Both clients are disposable and as such can be used in a `using` statement.
 
 ## Release notes
-<<<<<<< HEAD
 * Version 2.4.0-beta4 - 07 Jun 2021
     * Updated CryptoExchange.Net
 
@@ -131,13 +130,12 @@
 
 * Version 2.4.0-beta1 - 30 apr 2021
     * Updated to CryptoExchange.Net 4.0.0-beta1, new websocket implementation
-=======
+	
 * Version 2.3.9 - 05 mei 2021
     * Fixed order deserialization when quantity is null
 
 * Version 2.3.8 - 04 mei 2021
     * Added some margin socket subscriptions
->>>>>>> b5396510
 
 * Version 2.3.7 - 28 apr 2021
     * Added new GetAccountLedgers
